--- conflicted
+++ resolved
@@ -1,10 +1,6 @@
 # Copyright (c) 2020 Jeff Irion and contributors
 
-<<<<<<< HEAD
-"""Unit tests for the edge_odometry.py module.
-=======
 """Unit tests for the ``EdgeOdometry`` class.
->>>>>>> f83b9697
 
 """
 
